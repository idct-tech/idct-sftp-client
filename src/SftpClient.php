--- conflicted
+++ resolved
@@ -26,7 +26,6 @@
  * TORT OR OTHERWISE, ARISING FROM, OUT OF OR IN CONNECTION WITH THE SOFTWARE OR THE USE
  * OR OTHER DEALINGS IN THE SOFTWARE.
  */
-
 class SftpClient
 {
     /**
@@ -93,7 +92,7 @@
      * Setter for the credentials used for authorization
      *
      * @param \IDCT\Networking\Ssh\Credentials $credentials Credentials object used for authorization
-     * @return self
+     * @return $this
      */
     public function setCredentials(Credentials $credentials)
     {
@@ -116,7 +115,7 @@
      * Sets the prefix used for saving of files in the local file system
      *
      * @param string $prefix Prefix used for saving of files in the local file system
-     * @return self
+     * @return $this
      */
     public function setLocalPrefix($prefix)
     {
@@ -168,11 +167,12 @@
      * Sets the resource created by ssh2_sftp used for all Sftp methods
      *
      * @param resource $sftpResource
-     * @return self
+     * @return $this
      */
     protected function setSftpResource($sftpResource)
     {
-        $this->sftpResource = $sftpResource;
+        //fix for https://bugs.php.net/bug.php?id=71376
+        $this->sftpResource = intval($sftpResource);
 
         return $this;
     }
@@ -184,27 +184,6 @@
      */
     protected function getSftpResource()
     {
-        $credentials = $this->getCredentials();
-        //workaround for https://bugs.php.net/bug.php?id=71376
-        if ($credentials->getMode() === AuthMode::PASSWORD) {
-            $username = $credentials->getUsername();
-            $password = $credentials->getPassword();
-            $host = $this->host;
-            $port = $this->port;
-
-            $sftp = $username;
-            if (strlen($password) > 0) {
-                $sftp .= ":" . $password;
-            }
-
-            $sftp .= "@" . $host;
-            if ($port !== null && $port !== 22) {
-                $sftp .= ":" . $port;
-            }
-
-            return $sftp;
-        }
-
         return $this->sftpResource;
     }
 
@@ -212,7 +191,7 @@
      * Sets the resource created by ssh2_connect used for all ssh methods
      *
      * @param resource $sshResource
-     * @return self
+     * @return $this
      */
     protected function setSshResource($sshResource)
     {
@@ -224,7 +203,7 @@
     /**
      * Gets the assigned resource used by all ssh methods
      *
-     * @return self
+     * @return $this
      */
     protected function getSshResource()
     {
@@ -237,7 +216,7 @@
      * @param string $host hostname
      * @param int $port port to connect on to the hostname
      *
-     * @return self
+     * @return $this
      * @throws Exception Valid credentials must be set!
      * @throws Exception Could not connect!
      * @throws Exception Could not authenticate!
@@ -269,7 +248,7 @@
     /**
      * Checks if connection resources are assigned for further use
      *
-     * @return self
+     * @return $this
      * @throws Exception Invalid connection resource!
      */
     protected function validateSshResource()
@@ -285,7 +264,7 @@
      * Closes the connection (calls 'exit') and removes the connection resources.
      *
      * @throws Exception Invalid connection resource! due to use of validateSshResource.
-     * @return self
+     * @return $this
      */
     public function close()
     {
@@ -302,7 +281,7 @@
      *
      * @param string $remoteFilePath Remote file path. File must exist.
      * @param string $localFileName Local file name / path. If null then script will try to save in the working directory with the original basename.
-     * @return self
+     * @return $this
      * @throws Exception Invalid connection resource! due to use of validateSshResource.
      * @throws Exception File does not exist or no permissions to read!
      * @throws Exception Could not download the file!
@@ -338,7 +317,7 @@
      *
      * @param string $localFilePath
      * @param string $remoteFileName
-     * @return self
+     * @return $this
      * @throws Exception Invalid connection resource! due to use of validateSshResource.
      * @throws Exception File does not exist or no permissions to read!
      * @throws Exception Could not upload the file!
@@ -374,7 +353,7 @@
      *
      * @param string $remoteFilePath Remote file path. File must exist.
      * @param string $localFileName Local file name / path. If null then script will try to save in the working directory with the original basename.
-     * @return self
+     * @return $this
      * @throws Exception Invalid connection resource! due to use of validateSshResource.
      * @throws Unable to write to local file
      */
@@ -397,7 +376,7 @@
 
 
         // Remote stream
-        if (!$remoteStream = @fopen("ssh2.sftp://".intval($sftp)."/$remoteFilePath", 'r')) {
+        if (!$remoteStream = @fopen("ssh2.sftp://".($sftp)."/$remoteFilePath", 'r')) {
             throw new Exception("Unable to open remote file: $remoteFilePath");
         }
 
@@ -408,7 +387,7 @@
 
         // Write from our remote stream to our local stream
         $read = 0;
-        $fileSize = filesize("ssh2.sftp://".intval($sftp)."/$remoteFilePath");
+        $fileSize = filesize("ssh2.sftp://".($sftp)."/$remoteFilePath");
         while ($read < $fileSize && ($buffer = fread($remoteStream, $fileSize - $read))) {
             // Increase our bytes read
             $read += strlen($buffer);
@@ -431,7 +410,7 @@
      *
      * @param string $localFilePath
      * @param string $remoteFileName
-     * @return self
+     * @return $this
      * @throws Exception Invalid connection resource! due to use of validateSshResource.
      * @throws Exception File does not exist or no permissions to read!
      * @throws Exception Could not upload the file!
@@ -453,26 +432,26 @@
             $savePath .= $path['basename'];
         }
 
-        $sftp = $this->getSftpResource();
+            $sftp = $this->getSftpResource();
 
         // Local stream
         if (!$localStream = @fopen($localFilePath, 'r')) {
-            throw new Exception("Unable to open local file for reading: $localFilePath");
+                throw new Exception("Unable to open local file for reading: $localFilePath");
         }
 
         // Remote stream
-        if (!$remoteStream = @fopen("ssh2.sftp://".intval($sftp)."/$savePath", 'w')) {
-            throw new Exception("Unable to open remote file for writing: $savePath");
+        if (!$remoteStream = @fopen("ssh2.sftp://".$sftp."/$savePath", 'w')) {
+                throw new Exception("Unable to open remote file for writing: $savePath");
         }
 
         // Write from our remote stream to our local stream
         $read = 0;
         $fileSize = filesize($localFilePath);
         while ($read < $fileSize && ($buffer = fread($localStream, $fileSize - $read))) {
-            // Increase our bytes read
-            $read += strlen($buffer);
-
-            // Write to our local file
+                // Increase our bytes read
+                $read += strlen($buffer);
+
+                // Write to our local file
             if (fwrite($remoteStream, $buffer) === false) {
                 throw new Exception("Unable to write to local file: $savePath");
             }
@@ -489,7 +468,7 @@
      * Attempts to remove a file using SFTP protocol
      *
      * @param string $remoteFilePath Remote file path. File must exist.
-     * @return self
+     * @return $this
      * @throws Exception Invalid connection resource! due to use of validateSshResource.
      * @throws Exception Unable to remove remote file!.
      */
@@ -512,7 +491,7 @@
      * Attempts to rename a file using SFTP protocol
      *
      * @param string $remoteFilePath Remote file path. File must exist.
-     * @return self
+     * @return $this
      * @throws Exception Invalid connection resource! due to use of validateSshResource.
      * @throws Exception Unable to rename remote file!.
      */
@@ -548,15 +527,8 @@
             throw new Exception("Folder does not exist or no permissions to read!");
         }
 
-<<<<<<< HEAD
-        $handle = opendir("ssh2.sftp://$sftp/$remotePath");
+        $handle = opendir("ssh2.sftp://".$sftp."/$remotePath");
         if ($handle === false) {
-=======
-        $sftp = $this->getSftpResource();
-
-        $handle = opendir("ssh2.sftp://".intval($sftp)."/$remotePath");
-        if($handle === false) {
->>>>>>> b318f31d
             throw new Exception("Unable to open remote directory!");
         }
 
